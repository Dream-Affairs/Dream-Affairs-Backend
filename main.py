"""Main module for the API."""
# import sentry_sdk
import uvicorn
from fastapi import APIRouter, FastAPI, HTTPException
from fastapi.middleware.cors import CORSMiddleware

from app.api.responses.custom_responses import (
    CustomException,
    CustomResponse,
    custom_http_exception_handler,
)
<<<<<<< HEAD

# from app.core.config import settings
=======
from app.api.routers import account_routers
from app.core.config import settings
from app.database.connection import create_database
>>>>>>> 9c15d785

# ============ add imported routers here ============= #


# ==================================================== #


# ============ Sentry Initialization ============= #

# if settings.ENVIRONMENT == "development":
#     sentry_sdk.init(
#         settings.PRD_SENTRY_DSN,
#         traces_sample_rate=1.0,
#         profiles_sample_rate=1.0,
#     )

# ================================================ #

v1_router = APIRouter(prefix="/api/v1")

app = FastAPI(
    title="Dream Affairs API",
    description="Making your dreams come true one api call at a time",
    version="0.1.0",
    docs_url="/",
)

app.add_exception_handler(HTTPException, custom_http_exception_handler)


app.add_middleware(
    CORSMiddleware,
    allow_origins=["*"],
    allow_credentials=True,
    allow_methods=["*"],
    allow_headers=["*"],
)


@app.get("/health")
def health() -> CustomResponse:
    """Health check endpoint."""
    # add exception handling here
    raise CustomException(status_code=400, message="Healthy", data={})


app.include_router(v1_router)
app.include_router(account_routers.router)


if __name__ == "__main__":
    uvicorn.run(app="main:app", port=8000, reload=True)<|MERGE_RESOLUTION|>--- conflicted
+++ resolved
@@ -9,14 +9,10 @@
     CustomResponse,
     custom_http_exception_handler,
 )
-<<<<<<< HEAD
+from app.api.routers import account_routers
 
 # from app.core.config import settings
-=======
-from app.api.routers import account_routers
-from app.core.config import settings
-from app.database.connection import create_database
->>>>>>> 9c15d785
+# from app.database.connection import create_database
 
 # ============ add imported routers here ============= #
 
