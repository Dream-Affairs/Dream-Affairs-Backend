--- conflicted
+++ resolved
@@ -149,8 +149,7 @@
     return response
 
 
-<<<<<<< HEAD
-@meal_router.get("/meal")
+@router.get("/meal")
 def get_all_meals(
     order: MealSortOrder,
     limit: int = 20,
@@ -179,10 +178,7 @@
     )
 
 
-@meal_router.delete("/meal/{meal_id}")
-=======
 @router.delete("/meal/{meal_id}")
->>>>>>> 8f1fb54c
 def delete_meal(meal_id: str, db: Session = Depends(get_db)) -> CustomResponse:
     """Delete a meal entry for a specified meal category.
 
