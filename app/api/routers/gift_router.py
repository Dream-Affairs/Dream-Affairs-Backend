--- conflicted
+++ resolved
@@ -3,11 +3,7 @@
 
 from typing import Any
 
-<<<<<<< HEAD
-from fastapi import APIRouter, Depends, File, UploadFile
-=======
 from fastapi import APIRouter, Depends
->>>>>>> fd2551ad
 from sqlalchemy.orm import Session
 
 from app.api.schemas.gift_schemas import (
@@ -16,9 +12,6 @@
     FilterGiftSchema,
 )
 from app.database.connection import get_db
-<<<<<<< HEAD
-from app.services.gift_services import add_cash_gift
-=======
 from app.services.gift_services import (
     add_product_gift,
     delete_a_gift,
@@ -26,22 +19,14 @@
     fetch_gift,
     gift_filter,
 )
->>>>>>> fd2551ad
 
 gift_router = APIRouter(prefix="/registry", tags=["Registry"])
 
 
-<<<<<<< HEAD
-@gift_router.post("/add-cash-gift")
-async def add_cash_funds(
-    member_id: str,
-    gift_image: Annotated[UploadFile, File()],
-=======
 @gift_router.post("/add-product-gift")
 async def add_product(
     member_id: str,
     gift_item: AddProductGift,
->>>>>>> fd2551ad
     db: Session = Depends(get_db),
 ) -> Any:
     """Add a New product gift to Registry.
@@ -51,11 +36,6 @@
         Method: POST
 
         member_id: account_id for authentication
-<<<<<<< HEAD
-            "c4b0baa24a3c47fc9d34681472694f9d"
-        gift_item : Request Body containing the details of the
-            cash funds gift to be added.
-=======
 
         gift_item(AddProductGift): Request Body containing the details of the
             product gift to be added.
@@ -95,7 +75,6 @@
         gift_item(EditProductGift): Request Body containing the details of the
             product gift to be edited.
 
->>>>>>> fd2551ad
         db(Session): the database session
 
     Response: Returns CustomResponse with 201 status code and
@@ -134,28 +113,7 @@
             a field is missing or internal server error.
     """
 
-<<<<<<< HEAD
-    # gift_item = {
-    #     "title": title,
-    #     "description": description,
-    #     "product_unit_price": product_unit_price,
-    #     "product_quantity": product_quantity,
-    #     "currency": currency,
-    #     "gift_type": gift_type,
-    #     "gift_amount_type": gift_amount_type,
-    #     "product_total_amount": product_total_amount,
-    #     "is_gift_amount_hidden": is_gift_amount_hidden,
-    #     "payment_link": payment_link,
-    # }
-    response, exception = add_cash_gift(
-        payment_data={},
-        gift_image=gift_image,
-        member_id=member_id,
-        db=db,
-    )
-=======
     response, exception = fetch_gift(gift_id, db)
->>>>>>> fd2551ad
     if exception:
         raise exception
 
