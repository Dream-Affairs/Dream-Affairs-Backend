"""This file contains the models for the organization table."""
from datetime import datetime
from uuid import uuid4

from sqlalchemy import Boolean, Column, DateTime, ForeignKey, Integer, String
from sqlalchemy.dialects.postgresql import ENUM
from sqlalchemy.orm import relationship

from app.database.connection import Base

INVITE_STATUS = ENUM("pending", "accepted", "rejected", name="invite_status")


class Organization(Base):  # type: ignore
    """
    Organization:
        This class is used to create the organization table.

    Args:
        Base: This is the base class from which all the models inherit.

    attributes:
        id: This is the primary key of the table.
        name: This is the name of the organization.
        owner: This is the owner of the organization.
        org_type: This is the type of the organization.
        is_deleted: This is the boolean value which tells whether \
          the organization is deleted or not.
        created_at: This is the date and time when the organization \
          was created.
        updated_at: This is the date and time when the organization \
          was updated.
        deleted_at: This is the date and time when the organization \
          was deleted.

    Relationships:

        account: This is the relationship between the organization \
          and account table.
        organization_detail: This is the relationship between the \
          organization and organization_detail table.
        organization_members: This is the relationship between the \
          organization and organization_member table.
        organization_invite: This is the relationship between the \
          organization and organization_invite table.
        organization_role: This is the relationship between the \
          organization and organization_role table.
        organization_tag: This is the relationship between the \
          organization and organization_tag table.
        gifts: This is the relationship between the organization \
          and gift table.
        budget: This is the relationship between the organization \
          and organization_budget table.


    """

    __tablename__ = "organization"
    id = Column(String, primary_key=True, default=uuid4().hex)
    name = Column(String, nullable=False)
    owner = Column(
        String, ForeignKey("account.id", ondelete="CASCADE"), nullable=False
    )
    org_type = Column(ENUM("Wedding", name="event_type"), nullable=False)
    is_deleted = Column(Boolean, default=False)

    created_at = Column(DateTime, default=datetime.utcnow)
    updated_at = Column(DateTime, default=datetime.utcnow)
    deleted_at = Column(DateTime, nullable=True)

    account = relationship(
        "Account", back_populates="organizations", lazy="joined"
    )
    detail = relationship(
        "OrganizationDetail", back_populates="organization", lazy="joined"
    )
    organization_members = relationship(
        "OrganizationMember",
        back_populates="organization",
    )
    organization_tag = relationship(
        "OrganizationTag", back_populates="organization", lazy="dynamic"
    )
    gifts = relationship(
        "Gift",
        back_populates="organization",
    )
    budget = relationship(
        "Budget",
        back_populates="organization",
    )
    meal_categories = relationship(
        "MealCategory",
        back_populates="organization",
    )
<<<<<<< HEAD
    organization_tag = relationship(
        "OrganizationTag", back_populates="organization", lazy="joined"
    )
    gifts = relationship("Gift", back_populates="organization", lazy="joined")
    budget = relationship("Budget", backref="associated_budget", lazy="joined")
=======
    tags = relationship(
        "OrganizationTag",
        back_populates="organization",
    )
    organization_roles = relationship(
        "OrganizationRole",
        back_populates="organization",
    )
    organization_invite = relationship(
        "OrganizationInvite",
        back_populates="organization",
    )
>>>>>>> 36516341


class OrganizationDetail(Base):  # type: ignore
    """
    OrganizationDetail:
      This class is used to create the organization_detail\
         table.

    Args:
      Base: This is the base class from which all the models inherit.

    Attributes:
      id: This is the primary key of the table.
      organization_id: This is the foreign key of the organization \
        table.
      event_location: This is the location of the event.
      website: This is the website of the organization.
      event_date: This is the date of the event.
      event_start_time: This is the start time of the event.
      event_end_time: This is the end time of the event.
      created_at: This is the date and time when the organization detail \
        was created.
      updated_at: This is the date and time when the organization detail \
        was updated.

    Relationships:
      organization: This is the relationship between the organization and \
        organization_detail table.
    """

    __tablename__ = "organization_detail"
    id = Column(Integer, primary_key=True, autoincrement=True)
    organization_id = Column(
        String,
        ForeignKey("organization.id", ondelete="CASCADE"),
        nullable=False,
    )
    event_location = Column(
        String,
    )
    website = Column(String, nullable=False)
    event_date = Column(DateTime)
    event_start_time = Column(
        DateTime,
    )
    event_end_time = Column(
        DateTime,
    )

    created_at = Column(DateTime, default=datetime.utcnow)
    updated_at = Column(DateTime, default=datetime.utcnow)

    organization = relationship(
        "Organization", back_populates="detail", lazy="joined"
    )


class OrganizationMember(Base):  # type: ignore
    """
    OrganizationMember:
      This class is used to create the organization_member table.

    Args:
      Base: This is the base class from which all the models inherit.

    Attributes:
      id: This is the primary key of the table.
      organization_id: This is the foreign key of the organization table.
      account_id: This is the foreign key of the account table.
      role_id: This is the foreign key of the role table.
      is_suspended: This is the boolean value which tells whether the \
        member is suspended or not.
      created_at: This is the date and time when the organization \
        member was created.
      updated_at: This is the date and time when the organization \
        member was updated.

    Relationships:
      organization: This is the relationship between the organization and \
        organization_member table.
      account: This is the relationship between the account and \
        organization_member table.
      role: This is the relationship between the role and \
        organization_member table.
    """

    __tablename__ = "organization_member"
    id = Column(String, primary_key=True, default=uuid4().hex)
    organization_id = Column(
        String,
        ForeignKey("organization.id", ondelete="CASCADE"),
        nullable=False,
    )
    account_id = Column(
        String, ForeignKey("account.id", ondelete="CASCADE"), nullable=False
    )
    organization_role_id = Column(
        String,
        ForeignKey("organization_role.id", ondelete="CASCADE"),
        nullable=False,
    )
<<<<<<< HEAD
    account_email = Column(String, nullable=False)
    is_verified = Column(Boolean, default=False)
=======
>>>>>>> 36516341
    is_suspended = Column(Boolean, default=False)

    created_at = Column(DateTime, default=datetime.utcnow)
    updated_at = Column(DateTime, default=datetime.utcnow)

    organization = relationship(
        "Organization", backref="organization_member", lazy="joined"
    )
    account = relationship("Account", backref="member_account", lazy="joined")
    member_role = relationship(
        "OrganizationRole", back_populates="members", lazy="joined"
    )


class OrganizationRole(Base):  # type: ignore
    """
    OrganizationRole:
      This class is used to create the organization_role table.

    Args:
      Base: This is the base class from which all the models inherit.

    Attributes:
      id: This is the primary key of the table.
      organization_id: This is the foreign key of the organization \
        table.
      role_id: This is the foreign key of the role table.
      created_at: This is the date and time when the organization\
         role was created.
      updated_at: This is the date and time when the organization\
         role was updated.

    Relationships:
      organization: This is the relationship between the organization \
        and organization_role table.
      role: This is the relationship between the role and \
        organization_role table.
    """

    __tablename__ = "organization_role"
    id = Column(String, primary_key=True, default=uuid4().hex)
    organization_id = Column(
        String,
        ForeignKey("organization.id", ondelete="CASCADE"),
        nullable=False,
    )
    role_id = Column(String, ForeignKey("role.id"), nullable=False)

    created_at = Column(DateTime, default=datetime.utcnow)
    updated_at = Column(DateTime, default=datetime.utcnow)

    organization = relationship(
        "Organization",
        back_populates="organization_roles",
    )
    role = relationship("Role", backref="organization_role", lazy="joined")
    members = relationship(
        "OrganizationMember",
        back_populates="member_role",
    )


class OrganizationInvite(Base):  # type: ignore
    """
    OrganizationInvite:
      This class is used to create the organization_invite table.

    Args:
      Base: This is the base class from which all the models inherit.

    Attributes:
      id: This is the primary key of the table.
      account_id: This is the foreign key of the account table.
      organization_id: This is the foreign key of the organization table.
      role_id: This is the foreign key of the role table.
      token: This is the token of the organization invite.
      time_sent: This is the date and time when the organization invite \
        was sent.
      time_accepted_or_rejected: This is the date and time when the \
        organization invite was accepted or rejected.
      status: This is the status of the organization invite.

    Relationships:
      account: This is the relationship between the account and \
        organization_invite table.
      organization: This is the relationship between the organization \
        and organization_invite table.
      role: This is the relationship between the role and \
        organization_invite table.
    """

    __tablename__ = "organization_invite"
    id = Column(Integer, primary_key=True, autoincrement=True)
    account_id = Column(
        String, ForeignKey("account.id", ondelete="CASCADE"), nullable=False
    )
    organization_id = Column(
        String,
        ForeignKey("organization.id", ondelete="CASCADE"),
        nullable=False,
    )
    organization_member_id = Column(
        String, ForeignKey("organization_member.id"), nullable=True
    )
    token = Column(String, nullable=False)
    time_sent = Column(DateTime, default=datetime.utcnow)
    time_accepted_or_rejected = Column(DateTime, nullable=True)
    status = Column(
        ENUM("pending", "accepted", "rejected", name="invitation_status"),
        nullable=False,
    )

    created_at = Column(DateTime, default=datetime.utcnow)
    updated_at = Column(DateTime, default=datetime.utcnow)

    account = relationship(
        "Account",
        backref="organization_invite",
    )
    organization = relationship(
        "Organization", back_populates="organization_invite", lazy="joined"
    )


class OrganizationTag(Base):  # type: ignore
    """
    OrganizationTag:
      This class is used to create the organization_tag table.

    Args:
      Base: This is the base class from which all the models inherit.

    Attributes:
      id: This is the primary key of the table.
      organization_id: This is the foreign key of the \
        organization table.
      title: This is the title of the organization tag.
      description: This is the description of the organization tag.
      created_at: This is the date and time when the organization \
        tag was created.
      updated_at: This is the date and time when the organization \
        tag was updated.

    Relationships:
      organization: This is the relationship between the organization \
        and organization_tag table.

    """

    __tablename__ = "organization_tag"
    id = Column(String, primary_key=True, default=uuid4().hex)
    organization_id = Column(
        String,
        ForeignKey("organization.id", ondelete="CASCADE"),
        nullable=False,
    )
    name = Column(String, nullable=False)
    tag_type = Column(
        ENUM("dietary", "guest", name="tag_type"), nullable=False
    )
    description = Column(
        String,
    )

    created_at = Column(DateTime, default=datetime.utcnow)
    updated_at = Column(DateTime, default=datetime.utcnow)

    organization = relationship(
        "Organization", back_populates="organization_tag", lazy="joined"
    )
<<<<<<< HEAD
    role = relationship(
        "OrganizationRole", backref="organization_invite", lazy="joined"
    )


class OrganizationTag(Base):  # type: ignore
    """
    OrganizationTag:
      This class is used to create the organization_tag table.

    Args:
      Base: This is the base class from which all the models inherit.

    Attributes:
      id: This is the primary key of the table.
      organization_id: This is the foreign key of the \
        organization table.
      title: This is the title of the organization tag.
      description: This is the description of the organization tag.
      created_at: This is the date and time when the organization \
        tag was created.
      updated_at: This is the date and time when the organization \
        tag was updated.

    Relationships:
      organization: This is the relationship between the organization \
        and organization_tag table.

    """

    __tablename__ = "organization_tag"
    id = Column(String, primary_key=True, default=uuid4().hex)
    organization_id = Column(
        String,
        ForeignKey("organization.id", ondelete="CASCADE"),
        nullable=False,
    )
    tag = Column(String, nullable=False)
    description = Column(String, nullable=False)

    created_at = Column(DateTime, default=datetime.utcnow)
    updated_at = Column(DateTime, default=datetime.utcnow)

    organization = relationship(
        "Organization", backref="organization_tag", lazy="joined"
=======
    meal_tags = relationship(
        "MealTag",
        back_populates="organization_tag",
>>>>>>> 36516341
    )<|MERGE_RESOLUTION|>--- conflicted
+++ resolved
@@ -93,13 +93,6 @@
         "MealCategory",
         back_populates="organization",
     )
-<<<<<<< HEAD
-    organization_tag = relationship(
-        "OrganizationTag", back_populates="organization", lazy="joined"
-    )
-    gifts = relationship("Gift", back_populates="organization", lazy="joined")
-    budget = relationship("Budget", backref="associated_budget", lazy="joined")
-=======
     tags = relationship(
         "OrganizationTag",
         back_populates="organization",
@@ -112,7 +105,6 @@
         "OrganizationInvite",
         back_populates="organization",
     )
->>>>>>> 36516341
 
 
 class OrganizationDetail(Base):  # type: ignore
@@ -214,11 +206,6 @@
         ForeignKey("organization_role.id", ondelete="CASCADE"),
         nullable=False,
     )
-<<<<<<< HEAD
-    account_email = Column(String, nullable=False)
-    is_verified = Column(Boolean, default=False)
-=======
->>>>>>> 36516341
     is_suspended = Column(Boolean, default=False)
 
     created_at = Column(DateTime, default=datetime.utcnow)
@@ -389,55 +376,7 @@
     organization = relationship(
         "Organization", back_populates="organization_tag", lazy="joined"
     )
-<<<<<<< HEAD
-    role = relationship(
-        "OrganizationRole", backref="organization_invite", lazy="joined"
-    )
-
-
-class OrganizationTag(Base):  # type: ignore
-    """
-    OrganizationTag:
-      This class is used to create the organization_tag table.
-
-    Args:
-      Base: This is the base class from which all the models inherit.
-
-    Attributes:
-      id: This is the primary key of the table.
-      organization_id: This is the foreign key of the \
-        organization table.
-      title: This is the title of the organization tag.
-      description: This is the description of the organization tag.
-      created_at: This is the date and time when the organization \
-        tag was created.
-      updated_at: This is the date and time when the organization \
-        tag was updated.
-
-    Relationships:
-      organization: This is the relationship between the organization \
-        and organization_tag table.
-
-    """
-
-    __tablename__ = "organization_tag"
-    id = Column(String, primary_key=True, default=uuid4().hex)
-    organization_id = Column(
-        String,
-        ForeignKey("organization.id", ondelete="CASCADE"),
-        nullable=False,
-    )
-    tag = Column(String, nullable=False)
-    description = Column(String, nullable=False)
-
-    created_at = Column(DateTime, default=datetime.utcnow)
-    updated_at = Column(DateTime, default=datetime.utcnow)
-
-    organization = relationship(
-        "Organization", backref="organization_tag", lazy="joined"
-=======
     meal_tags = relationship(
         "MealTag",
         back_populates="organization_tag",
->>>>>>> 36516341
     )