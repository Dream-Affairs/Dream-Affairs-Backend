"""This module is used for configuration of the application's settings."""
from decouple import config


class Settings:
    """
    Settings:
        This class is used to get the environment variables
        from the .env file.
    """

    DB_TYPE = config("DB_TYPE", default="sqlite")
    DB_NAME = config("DB_NAME", default="database")
    DB_USER = config("DB_USER", default="root")
    DB_PASSWORD = config("DB_PASSWORD", default="root")
    DB_HOST = config("DB_HOST", default="localhost")
    DB_PORT = config("DB_PORT", default="5432")
<<<<<<< HEAD
    ENVIRONMENT = config("ENVIRONMENT", default="development")
    AUTH_SECRET_KEY = config("AUTH_SECRET_KEY")
    HASH_ALGORITHM = config("HASH_ALGORITHM")
    ACCESS_TOKEN_EXPIRE_MINUTES = config(
        "ACCESS_TOKEN_EXPIRE_MINUTES", default=30
    )
=======
    ENVIRONMENT = config("ENVIRONMENT", default="")
>>>>>>> e3cf99fe
    PRD_SENTRY_DSN = config("PRD_SENTRY_DSN", default="")
    DEV_SENTRY_DSN = config("DEV_SENTRY_DSN", default="")

    EMAIL_HOST = config("EMAIL_HOST", default="smtp.gmail.com")
    EMAIL_PORT = config("EMAIL_PORT", default="587")
    EMAIL_NAME = config("EMAIL_NAME", default="admin")
    EMAIL_PASSWORD = config("EMAIL_PASSWORD", default="password")
    EMAIL_ADDRESS = config("EMAIL_ADDRESS", default="")


settings = Settings()<|MERGE_RESOLUTION|>--- conflicted
+++ resolved
@@ -15,16 +15,12 @@
     DB_PASSWORD = config("DB_PASSWORD", default="root")
     DB_HOST = config("DB_HOST", default="localhost")
     DB_PORT = config("DB_PORT", default="5432")
-<<<<<<< HEAD
-    ENVIRONMENT = config("ENVIRONMENT", default="development")
+    ENVIRONMENT = config("ENVIRONMENT", default="")
     AUTH_SECRET_KEY = config("AUTH_SECRET_KEY")
     HASH_ALGORITHM = config("HASH_ALGORITHM")
     ACCESS_TOKEN_EXPIRE_MINUTES = config(
         "ACCESS_TOKEN_EXPIRE_MINUTES", default=30
     )
-=======
-    ENVIRONMENT = config("ENVIRONMENT", default="")
->>>>>>> e3cf99fe
     PRD_SENTRY_DSN = config("PRD_SENTRY_DSN", default="")
     DEV_SENTRY_DSN = config("DEV_SENTRY_DSN", default="")
 
