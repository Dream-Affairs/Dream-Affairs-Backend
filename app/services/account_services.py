--- conflicted
+++ resolved
@@ -5,12 +5,7 @@
 from typing import Any, Dict, Union
 from uuid import uuid4
 
-<<<<<<< HEAD
-from fastapi import Depends, HTTPException, status
-from fastapi.background import BackgroundTasks
-=======
 from fastapi import BackgroundTasks, Depends, HTTPException, status
->>>>>>> 9d83f1d8
 from fastapi.security import OAuth2PasswordBearer, OAuth2PasswordRequestForm
 from jose import JWTError, jwt
 from passlib.context import CryptContext
@@ -179,11 +174,7 @@
 
 
 def account_service(
-<<<<<<< HEAD
-    user: AccountSchema, db: Session, background_tasks: BackgroundTasks
-=======
     user: AccountSchema, background_tasks: BackgroundTasks, db: Session
->>>>>>> 9d83f1d8
 ) -> Any:
     """Create a new user account and associated authentication record.
 
@@ -239,31 +230,20 @@
             message="failed to create account",
         )
 
-<<<<<<< HEAD
-=======
     access_token = create_access_token(
         data={"account_id": new_user.id, "context": "verify-account"},
         expire_mins=10,
     )
     url = f"{settings.FRONT_END_HOST}/auth/verify-account?token={access_token}"
 
->>>>>>> 9d83f1d8
     background_tasks.add_task(
         send_company_email_api,
         subject="Welcome to Dream Affairs",
         recipient_email=user.email,
-<<<<<<< HEAD
-        organization_id=org.id,
-        template="_email_verification.html",
-        db=db,
-        kwargs={"name": user.first_name, "verification_link": ...},
-    )
-=======
         template="_email_verification.html",
         kwargs={"name": user.first_name, "verification_link": url},
     )
 
->>>>>>> 9d83f1d8
     return True, None
 
 
