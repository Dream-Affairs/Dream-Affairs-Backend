"""This module provides functions for handling user account related
operations."""

from datetime import datetime, timedelta
from typing import Any, Dict
from uuid import uuid4

<<<<<<< HEAD
from fastapi import Depends, HTTPException, status
from fastapi.security import OAuth2PasswordBearer
from jose import JWTError, jwt
=======
>>>>>>> e3cf99fe
from passlib.context import CryptContext
from sqlalchemy.exc import IntegrityError
from sqlalchemy.orm import Session

from app.api.models.account_models import Account, Auth
from app.api.schemas.account_schemas import AccountSchema, TokenData
from app.core.config import settings

pwd_context = CryptContext(schemes=["bcrypt"], deprecated="auto")


def hash_password(password: str) -> Any:
    """Hashes a password.

    Args:
        password (str): The password to be hashed.

    Returns:
        str: The hashed password.
    """
    return pwd_context.hash(password)


def account_service(user: AccountSchema, db: Session) -> bool:
    """Create a new user account and associated authentication record.

    Args:
        user (AccountSchema): The user account data.
        db (Session): The database session.

    Returns:
        bool: True if the user account and authentication record were
            successfully created, False otherwise.
    """

    existing_user = (
        db.query(Account).filter(Account.email == user.email).first()
    )
    if existing_user:
        return False

    user_data = user.model_dump()
    user_data["password_hash"] = hash_password(user_data["password"])
    del user_data["password"]
    del user_data["confirm_password"]
    user_data["id"] = uuid4().hex

    new_user = Account(**user_data)

    try:
        db.add(new_user)
        db.commit()
        db.refresh(new_user)
    except IntegrityError as e:
        print(e)
        db.rollback()
        return False

    new_auth = Auth(
        id=uuid4().hex,
        account_id=new_user.id,
        provider="local",
        setup_date=new_user.created_at,
    )
    try:
        db.add(new_auth)
        db.commit()
        db.refresh(new_auth)

        return True
    except IntegrityError as e:
        print(e)
<<<<<<< HEAD
        return False


oauth2_scheme = OAuth2PasswordBearer(tokenUrl="login")
pwd_context = CryptContext(schemes=["bcrypt"], deprecated="auto")


def verify_password(plain_password: str, hashed_password: str) -> Any:
    """Verify a plain password against a hashed password.

    Args:
        plain_password (str): The plain password to verify.
        hashed_password (str): The hashed password to compare against.

    Returns:
        str: The result of the password verification.
    """

    return pwd_context.verify(plain_password, hashed_password)


SECRET_KEY = settings.AUTH_SECRET_KEY
ALGORITHM = settings.HASH_ALGORITHM
ACCESS_TOKEN_EXPIRE_MINUTES = settings.ACCESS_TOKEN_EXPIRE_MINUTES


def create_access_token(data: Dict[str, Any]) -> Any:
    """Create an access token.

    Args:
        data (dict): The data to encode into the access token.

    Returns:
        str: The generated access token.
    """

    to_encode = data.copy()

    expire = datetime.utcnow() + timedelta(
        minutes=int(ACCESS_TOKEN_EXPIRE_MINUTES)
    )
    to_encode["exp"] = expire

    return jwt.encode(to_encode, SECRET_KEY, algorithm=ALGORITHM)


def verify_access_token(
    token: str, credentials_exception: HTTPException
) -> TokenData:
    """Verify an access token.

    Args:
        token (str): The access token to verify.
        credentials_exception: The exception to raise if the token is invalid.

    Returns:
        TokenData: The token data extracted from the access token.

    Raises:
        credentials_exception: If the access token is invalid.
    """

    try:
        payload = jwt.decode(token, SECRET_KEY, algorithms=[ALGORITHM])
        account_id: str = payload.get("account_id")

        if account_id is None:
            raise credentials_exception
        token_data = TokenData(id=account_id)
    except JWTError as exc:
        raise credentials_exception from exc

    return token_data


def get_current_user(token: str = Depends(oauth2_scheme)) -> str:
    """Get the current user based on the provided access token.

    Args:
        token (str, optional): The access token.

    Returns:
        TokenData: The token data representing the current user.

    Raises:
        HTTPException: If the credentials cannot be validated.
    """

    credentials_exception = HTTPException(
        status_code=status.HTTP_401_UNAUTHORIZED,
        detail="Could not validate credentials",
        headers={"WWW-Authenticate": "Bearer"},
    )

    return verify_access_token(token, credentials_exception)
=======
        db.rollback()
        return False
>>>>>>> e3cf99fe
<|MERGE_RESOLUTION|>--- conflicted
+++ resolved
@@ -5,12 +5,9 @@
 from typing import Any, Dict
 from uuid import uuid4
 
-<<<<<<< HEAD
 from fastapi import Depends, HTTPException, status
 from fastapi.security import OAuth2PasswordBearer
 from jose import JWTError, jwt
-=======
->>>>>>> e3cf99fe
 from passlib.context import CryptContext
 from sqlalchemy.exc import IntegrityError
 from sqlalchemy.orm import Session
@@ -83,7 +80,7 @@
         return True
     except IntegrityError as e:
         print(e)
-<<<<<<< HEAD
+        db.rollback()
         return False
 
 
@@ -178,8 +175,4 @@
         headers={"WWW-Authenticate": "Bearer"},
     )
 
-    return verify_access_token(token, credentials_exception)
-=======
-        db.rollback()
-        return False
->>>>>>> e3cf99fe
+    return verify_access_token(token, credentials_exception)