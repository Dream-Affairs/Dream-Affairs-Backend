--- conflicted
+++ resolved
@@ -10,16 +10,12 @@
 from sqlalchemy.exc import InternalError
 from sqlalchemy.orm import Session
 
-<<<<<<< HEAD
-from app.api.models.gift_models import BankDetail, Gift
-=======
 from app.api.models.gift_models import (
     BankDetail,
     Gift,
     LinkDetail,
     WalletDetail,
 )
->>>>>>> 61f0658d
 from app.api.models.organization_models import Organization
 from app.api.responses.custom_responses import CustomException, CustomResponse
 from app.api.schemas.gift_schemas import (
@@ -361,11 +357,7 @@
     if default_exist and bank_details.is_default:
         try:
             # reset the default_exist
-<<<<<<< HEAD
-            setattr(default_exist, "is_default", False)
-=======
             default_exist.is_default = False
->>>>>>> 61f0658d
             db.commit()
             db.refresh(default_exist)
 
@@ -406,9 +398,6 @@
             status_code=500,
             message="Failed to add bank details",
             data={},
-<<<<<<< HEAD
-        ) from exception
-=======
         ) from exception
 
 
@@ -674,5 +663,4 @@
         status_code=status.HTTP_200_OK,
         message="Details retrieved successfully",
         data=jsonable_encoder(payment_details, exclude=["organization"]),
-    )
->>>>>>> 61f0658d
+    )